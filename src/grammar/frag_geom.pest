// hidden tokens
bopen = _{ "[" }
bclose = _{ "]" }
rsep = _{ "-" }
usep = _{ ":" }
dopen = _{ "{" }
dclose = _{ "}" }

<<<<<<< HEAD
read_num   =  { "1" | "2" }
single_len =  { ASCII_DIGIT+ }
len_range  =  ${ single_len ~ rsep ~ single_len }
nucstr     =  { ("A" | "C" | "G" | "T")+ }

fixed_barcode_segment = { "b" ~ bopen ~ single_len ~ bclose }
fixed_umi_segment     = { "u" ~ bopen ~ single_len ~ bclose }
fixed_seq_segment     = { "f" ~ bopen ~ nucstr ~ bclose }
fixed_read_segment    = { "r" ~ bopen ~ single_len ~ bclose }
fixed_discard_segment = { "x" ~ bopen ~ single_len ~ bclose }

ranged_barcode_segment = { "b" ~ bopen ~ len_range ~ bclose }
ranged_umi_segment     = { "u" ~ bopen ~ len_range ~ bclose }
ranged_read_segment    = { "r" ~ bopen ~ len_range ~ bclose }
ranged_discard_segment = { "x" ~ bopen ~ len_range ~ bclose }

unbounded_barcode_segment = { "b" ~ usep }
unbounded_umi_segment     = { "u" ~ usep }
unbounded_read_segment    = { "r" ~ usep }
unbounded_discard_segment = { "x" ~ usep }

fixed_segment = {
    (fixed_umi_segment | fixed_read_segment | fixed_barcode_segment | fixed_seq_segment | fixed_discard_segment)
}

ranged_segment = {
    (ranged_umi_segment | ranged_read_segment | ranged_barcode_segment | ranged_discard_segment)
}

bounded_segment = _{
    (fixed_segment | (ranged_segment ~ fixed_seq_segment) | (unbounded_segment ~ fixed_seq_segment))
}

unbounded_segment = {
    (unbounded_umi_segment | unbounded_read_segment | unbounded_barcode_segment | unbounded_discard_segment)
}

read_desc = {
    dopen ~ ((bounded_segment)+ ~ (ranged_segment | unbounded_segment)? | unbounded_segment | ranged_segment) ~ dclose
}
read_1_desc = { "1" ~ read_desc }
read_2_desc = { "2" ~ read_desc }
frag_desc = _{ SOI ~ read_1_desc ~ read_2_desc ~ EOI}

//frag_desc = { SOI ~ read_1_desc ~ read_2_desc ~ EOI }
//read_1_desc = { "1" ~ read_desc }
//read_2_desc = { "2" ~ read_desc }
=======
len = { len_range | single_len }
len_range = { ASCII_DIGIT+ ~ rsep ~ ASCII_DIGIT+ }
single_len = { ASCII_DIGIT+ }

bounded_segment = { 
  bounded_umi_segment |
  bounded_read_segment |
  bounded_barcode_segment |
  bounded_fixedseq_segment |
  bounded_discard_segment 
}
bounded_umi_segment = { "u" ~ bopen ~ len ~ bclose }
bounded_read_segment = { "r" ~ bopen ~ len ~ bclose }
bounded_barcode_segment = { "b" ~ bopen ~ len ~ bclose }
bounded_fixedseq_segment = { "f" ~ bopen ~ nucseq ~ bclose }
nucseq = { ("A" | "C" | "G" | "T")+ }
bounded_discard_segment = { "x" ~ bopen ~ len ~ bclose }

unbounded_segment = {
  unbounded_umi_segment |
  unbounded_read_segment |
  unbounded_barcode_segment |
  unbounded_discard_segment
}
unbounded_umi_segment = { "u" ~ usep }
unbounded_read_segment = { "r" ~ usep }
unbounded_barcode_segment = { "b" ~ usep }
unbounded_discard_segment = { "x" ~ usep }

read_desc = { dopen ~ ( unbounded_segment | ( bounded_segment+ ~ unbounded_segment? ) ) ~ dclose }
frag_desc = _{ SOI ~ read_1_desc ~ read_2_desc ~ EOI }
read_1_desc = ${ "1" ~ read_desc }
read_2_desc = ${ "2" ~ read_desc }
>>>>>>> ce29215b
<|MERGE_RESOLUTION|>--- conflicted
+++ resolved
@@ -6,7 +6,6 @@
 dopen = _{ "{" }
 dclose = _{ "}" }
 
-<<<<<<< HEAD
 read_num   =  { "1" | "2" }
 single_len =  { ASCII_DIGIT+ }
 len_range  =  ${ single_len ~ rsep ~ single_len }
@@ -49,43 +48,4 @@
 }
 read_1_desc = { "1" ~ read_desc }
 read_2_desc = { "2" ~ read_desc }
-frag_desc = _{ SOI ~ read_1_desc ~ read_2_desc ~ EOI}
-
-//frag_desc = { SOI ~ read_1_desc ~ read_2_desc ~ EOI }
-//read_1_desc = { "1" ~ read_desc }
-//read_2_desc = { "2" ~ read_desc }
-=======
-len = { len_range | single_len }
-len_range = { ASCII_DIGIT+ ~ rsep ~ ASCII_DIGIT+ }
-single_len = { ASCII_DIGIT+ }
-
-bounded_segment = { 
-  bounded_umi_segment |
-  bounded_read_segment |
-  bounded_barcode_segment |
-  bounded_fixedseq_segment |
-  bounded_discard_segment 
-}
-bounded_umi_segment = { "u" ~ bopen ~ len ~ bclose }
-bounded_read_segment = { "r" ~ bopen ~ len ~ bclose }
-bounded_barcode_segment = { "b" ~ bopen ~ len ~ bclose }
-bounded_fixedseq_segment = { "f" ~ bopen ~ nucseq ~ bclose }
-nucseq = { ("A" | "C" | "G" | "T")+ }
-bounded_discard_segment = { "x" ~ bopen ~ len ~ bclose }
-
-unbounded_segment = {
-  unbounded_umi_segment |
-  unbounded_read_segment |
-  unbounded_barcode_segment |
-  unbounded_discard_segment
-}
-unbounded_umi_segment = { "u" ~ usep }
-unbounded_read_segment = { "r" ~ usep }
-unbounded_barcode_segment = { "b" ~ usep }
-unbounded_discard_segment = { "x" ~ usep }
-
-read_desc = { dopen ~ ( unbounded_segment | ( bounded_segment+ ~ unbounded_segment? ) ) ~ dclose }
-frag_desc = _{ SOI ~ read_1_desc ~ read_2_desc ~ EOI }
-read_1_desc = ${ "1" ~ read_desc }
-read_2_desc = ${ "2" ~ read_desc }
->>>>>>> ce29215b
+frag_desc = _{ SOI ~ read_1_desc ~ read_2_desc ~ EOI}